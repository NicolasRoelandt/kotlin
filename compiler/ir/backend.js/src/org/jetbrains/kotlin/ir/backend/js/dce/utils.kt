/*
 * Copyright 2010-2023 JetBrains s.r.o. and Kotlin Programming Language contributors.
 * Use of this source code is governed by the Apache 2.0 license that can be found in the license/LICENSE.txt file.
 */

package org.jetbrains.kotlin.ir.backend.js.dce

import org.jetbrains.kotlin.backend.common.serialization.mangle.KotlinMangleComputer
import org.jetbrains.kotlin.backend.common.serialization.mangle.MangleMode
import org.jetbrains.kotlin.backend.common.serialization.mangle.ir.IrMangleComputer
import org.jetbrains.kotlin.backend.common.serialization.signature.PublicIdSignatureComputer
import org.jetbrains.kotlin.ir.IrElement
import org.jetbrains.kotlin.ir.backend.js.lower.PrimaryConstructorLowering
import org.jetbrains.kotlin.ir.backend.js.lower.serialization.ir.AbstractJsManglerIr
import org.jetbrains.kotlin.ir.declarations.*
import org.jetbrains.kotlin.ir.types.classOrNull
import org.jetbrains.kotlin.ir.util.*
import org.jetbrains.kotlin.ir.visitors.IrElementVisitorVoid
import org.jetbrains.kotlin.ir.visitors.acceptChildrenVoid
import java.io.File

private fun IrDeclaration.fallbackFqName(): String {
    val fqn = (this as? IrDeclarationWithName)?.fqNameWhenAvailable?.asString() ?: "<unknown>"
    val signature = when (this is IrFunction) {
        true -> this.valueParameters.joinToString(prefix = "(", postfix = ")") { it.type.dumpKotlinLike() }
        else -> ""
    }
<<<<<<< HEAD
    return (fqn + signature)
=======
    return fqn + signature
>>>>>>> 6dee2bee
}

private fun IrDeclaration.getNameByGetter(getter: (IrDeclaration) -> String?): String {
    val signature = getter(this) ?: fallbackFqName()
    val instanceSignature = when (this.origin == IrDeclarationOrigin.FIELD_FOR_OBJECT_INSTANCE) {
        true -> "[for ${(this as? IrField)?.type?.classOrNull?.signature ?: "<unknown>"}]"
        else -> ""
    }
    val synthetic = when (this.origin.isSynthetic || this.origin == PrimaryConstructorLowering.SYNTHETIC_PRIMARY_CONSTRUCTOR) {
        true -> "[synthetic]"
        else -> ""
    }
    return signature + synthetic + instanceSignature
}


private val publicIdSignatureComputer = PublicIdSignatureComputer(object : AbstractJsManglerIr() {
    override fun getMangleComputer(mode: MangleMode, compatibleMode: Boolean): KotlinMangleComputer<IrDeclaration> {
        return IrMangleComputer(StringBuilder(256), mode, compatibleMode, allowOutOfScopeTypeParameters = true)
    }
})

internal fun IrDeclaration.getPublicSignature() = try {
    var signature: IdSignature? = null
    publicIdSignatureComputer.inFile(file.symbol) {
        signature = publicIdSignatureComputer.computeSignature(this)
    }
    signature?.render(IdSignatureRenderer.LEGACY)
} catch (err: RuntimeException) {
    null
}

internal fun IrDeclaration.fqNameForDceDump(): String = getNameByGetter { it.symbol.signature?.render() ?: it.getPublicSignature() }

internal fun IrDeclaration.fqNameForDisplayDceDump(): String = getNameByGetter(IrDeclaration::fallbackFqName)

internal data class IrDeclarationDumpInfo(val fqName: String, val displayName: String, val type: String, val size: Int)

fun dumpDeclarationIrSizesIfNeed(path: String?, allModules: List<IrModuleFragment>, dceDumpNameCache: DceDumpNameCache) {
    if (path == null) return

    val declarations = linkedSetOf<IrDeclarationDumpInfo>()

    allModules.forEach {
        it.acceptChildrenVoid(object : IrElementVisitorVoid {
            override fun visitElement(element: IrElement) {
                element.acceptChildrenVoid(this)
            }

            override fun visitDeclaration(declaration: IrDeclarationBase) {
                val type = when (declaration) {
                    is IrFunction -> "function"
                    is IrProperty -> "property"
                    is IrField -> "field"
                    is IrAnonymousInitializer -> "anonymous initializer"
                    else -> null
                }
                type?.let {
                    declarations.add(
                        IrDeclarationDumpInfo(
                            fqName = dceDumpNameCache.getOrPut(declaration).removeQuotes(),
                            displayName = declaration.fqNameForDisplayDceDump().removeQuotes(),
                            type = it,
                            size = declaration.dumpKotlinLike().length
                        )
                    )
                }

                super.visitDeclaration(declaration)
            }
        })
    }
    dumpIrDeclarationSizes(declarations, File(path))
}

fun dumpExtendedDeclarationsIrSizes(path: String?, dceDumpNameCache: DceDumpNameCache) {
    if (path == null) {
        return
    }
    val extendedDeclarations = dceDumpNameCache.getDceDumpNames().map {
        val type = when (it) {
            is IrFunction -> "function"
            is IrProperty -> "property"
            is IrField -> "field"
            is IrAnonymousInitializer -> "anonymous initializer"
            is IrVariable -> "variable"
            is IrValueParameter -> "value parameter"
            is IrClass -> "class"
            else -> error("invalid IR declaration type ${it.render()}")
        }
        IrDeclarationDumpInfo(
            fqName = dceDumpNameCache.getOrPut(it).removeQuotes(),
            displayName = it.fqNameForDisplayDceDump().removeQuotes(),
            type = type,
            size = it.dumpKotlinLike().length
        )
    }
    dumpIrDeclarationSizes(extendedDeclarations, File(path))
}

internal fun dumpIrDeclarationSizes(declarations: Collection<IrDeclarationDumpInfo>, outputFile: File) {
    val (prefix, postfix, separator, indent) = when (outputFile.extension) {
        "json" -> listOf("{\n", "\n}", ",\n", "    ")
        "js" -> listOf("export const kotlinDeclarationsSize = {\n", "\n};\n", ",\n", "    ")
        else -> listOf("", "", "\n", "")
    }

    val value = declarations.joinToString(separator, prefix, postfix) { declaration ->
        """$indent"${declaration.fqName}": {
                |$indent$indent"size": ${declaration.size},
                |$indent$indent"type": "${declaration.type}",
                |$indent$indent"displayName": "${declaration.displayName}"
                |$indent}
            """.trimMargin()
    }
    outputFile.writeText(value)
}

internal fun String.removeQuotes() = replace('"'.toString(), "")
    .replace("'", "")
    .replace("\\", "\\\\")<|MERGE_RESOLUTION|>--- conflicted
+++ resolved
@@ -25,11 +25,7 @@
         true -> this.valueParameters.joinToString(prefix = "(", postfix = ")") { it.type.dumpKotlinLike() }
         else -> ""
     }
-<<<<<<< HEAD
-    return (fqn + signature)
-=======
     return fqn + signature
->>>>>>> 6dee2bee
 }
 
 private fun IrDeclaration.getNameByGetter(getter: (IrDeclaration) -> String?): String {
