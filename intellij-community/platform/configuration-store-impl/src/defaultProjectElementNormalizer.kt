// Copyright 2000-2019 JetBrains s.r.o. Use of this source code is governed by the Apache 2.0 license that can be found in the LICENSE file.
package com.intellij.configurationStore

import com.intellij.openapi.components.PersistentStateComponent
import com.intellij.openapi.components.StoragePathMacros
<<<<<<< HEAD
import com.intellij.openapi.components.impl.ServiceManagerImpl
=======
import com.intellij.openapi.diagnostic.runAndLogException
>>>>>>> 93b17785
import com.intellij.openapi.module.impl.ModuleManagerImpl
import com.intellij.openapi.project.Project
import com.intellij.openapi.util.JDOMUtil
import com.intellij.openapi.util.io.FileUtil
<<<<<<< HEAD
import com.intellij.util.LineSeparator
import com.intellij.util.SmartList
import com.intellij.util.containers.forEachGuaranteed
=======
import com.intellij.serviceContainer.processAllImplementationClasses
import com.intellij.serviceContainer.processComponentInstancesOfType
import com.intellij.util.LineSeparator
import com.intellij.util.SmartList
>>>>>>> 93b17785
import com.intellij.util.io.exists
import com.intellij.util.io.outputStream
import com.intellij.util.isEmpty
import com.intellij.util.write
import gnu.trove.THashMap
import gnu.trove.THashSet
import org.jdom.Element
import java.nio.file.Path
import kotlin.collections.component1
import kotlin.collections.component2

internal fun normalizeDefaultProjectElement(defaultProject: Project, element: Element, projectConfigDir: Path) {
  // first, process all known in advance components, because later all not known component names will be moved to misc.xml
  // (no way to get service stat spec because class cannot be loaded due to performance reasons)
  val iterator = element.getChildren("component").iterator()
  for (component in iterator) {
    when (val componentName = component.getAttributeValue("name")) {
      "InspectionProjectProfileManager" -> {
        iterator.remove()
        val schemeDir = projectConfigDir.resolve("inspectionProfiles")
        convertProfiles(component.getChildren("profile").iterator(), componentName, schemeDir)
        component.removeChild("version")
        writeProfileSettings(schemeDir, componentName, component)
      }

      "CopyrightManager" -> {
        iterator.remove()
        val schemeDir = projectConfigDir.resolve("copyright")
        convertProfiles(component.getChildren("copyright").iterator(), componentName, schemeDir)
        writeProfileSettings(schemeDir, componentName, component)
      }

      ModuleManagerImpl.COMPONENT_NAME -> {
        iterator.remove()
      }
    }
  }

  moveComponentConfiguration(defaultProject, element, { it }) { projectConfigDir.resolve(it) }
}

private fun writeProfileSettings(schemeDir: Path, componentName: String, component: Element) {
  component.removeAttribute("name")
  if (component.isEmpty()) {
    return
  }

  val wrapper = Element("component").setAttribute("name", componentName)
  component.name = "settings"
  wrapper.addContent(component)

  val file = schemeDir.resolve("profiles_settings.xml")
  file.outputStream().use {
    wrapper.write(it)
  }
}

private fun convertProfiles(profileIterator: MutableIterator<Element>, componentName: String, schemeDir: Path) {
  for (profile in profileIterator) {
    val schemeName = profile.getChildren("option").find { it.getAttributeValue("name") == "myName" }?.getAttributeValue("value") ?: continue

    profileIterator.remove()
    val wrapper = Element("component").setAttribute("name", componentName)
    wrapper.addContent(profile)
    val path = schemeDir.resolve("${FileUtil.sanitizeFileName(schemeName, true)}.xml")
    JDOMUtil.write(wrapper, path.outputStream(), "\n")
  }
}

internal fun moveComponentConfiguration(defaultProject: Project, element: Element, storagePathResolver: (storagePath: String) -> String, fileResolver: (name: String) -> Path) {
  val componentElements = element.getChildren("component")
  if (componentElements.isEmpty()) {
    return
  }

  val storageNameToComponentNames = THashMap<String, MutableSet<String>>()
  val workspaceComponentNames = THashSet(listOf("GradleLocalSettings"))
<<<<<<< HEAD
=======
  val ignoredComponentNames = THashSet<String>()
>>>>>>> 93b17785
  storageNameToComponentNames.put("workspace.xml", workspaceComponentNames)

  fun processComponents(aClass: Class<*>) {
    val stateAnnotation = getStateSpec(aClass) ?: return

    @Suppress("MoveVariableDeclarationIntoWhen")
    val storagePath = when {
      stateAnnotation.name.isEmpty() -> "misc.xml"
      else -> (stateAnnotation.storages.sortByDeprecated().firstOrNull() ?: return).path
    }

    when (storagePath) {
      StoragePathMacros.WORKSPACE_FILE -> workspaceComponentNames.add(stateAnnotation.name)
<<<<<<< HEAD
=======
      StoragePathMacros.PRODUCT_WORKSPACE_FILE -> {
        // ignore - this data should be not copied
        ignoredComponentNames.add(stateAnnotation.name)
      }
>>>>>>> 93b17785
      else -> storageNameToComponentNames.getOrPut(storagePathResolver(storagePath)) { THashSet() }.add(stateAnnotation.name)
    }
  }

  processComponentInstancesOfType(defaultProject.picoContainer, PersistentStateComponent::class.java) {
    LOG.runAndLogException {
      processComponents(it.javaClass)
    }
  }

  processAllImplementationClasses(defaultProject.picoContainer) { aClass, _ ->
    processComponents(aClass)
    true
  }

  // fileResolver may return the same file for different storage names (e.g. for IPR project)
  val storagePathToComponentStates = THashMap<Path, MutableList<Element>>()
  val iterator = componentElements.iterator()
  cI@ for (componentElement in iterator) {
    iterator.remove()

    val name = componentElement.getAttributeValue("name") ?: continue
<<<<<<< HEAD
=======
    if (ignoredComponentNames.contains(name)) {
      continue
    }

>>>>>>> 93b17785
    for ((storageName, componentNames) in storageNameToComponentNames) {
      if (componentNames.contains(name)) {
        storagePathToComponentStates.getOrPut(fileResolver(storageName)) { SmartList() }.add(componentElement)
        continue@cI
      }
    }

    // ok, just save it to misc.xml
    storagePathToComponentStates.getOrPut(fileResolver("misc.xml")) { SmartList() }.add(componentElement)
  }

  for ((storageFile, componentStates) in storagePathToComponentStates) {
    writeConfigFile(componentStates, storageFile)
  }
}

private fun writeConfigFile(elements: List<Element>, file: Path) {
  if (elements.isEmpty()) {
    return
  }

  var wrapper = Element("project").setAttribute("version", "4")
  if (file.exists()) {
    try {
      wrapper = JDOMUtil.load(file)
    }
    catch (e: Exception) {
      LOG.warn(e)
    }
  }

  for (it in elements) {
    wrapper.addContent(it)
  }

  // .idea component configuration files uses XML prolog due to historical reasons
  file.outputStream().use {
    it.write(XML_PROLOG)
    it.write(LineSeparator.LF.separatorBytes)
    wrapper.write(it)
  }
}<|MERGE_RESOLUTION|>--- conflicted
+++ resolved
@@ -3,25 +3,15 @@
 
 import com.intellij.openapi.components.PersistentStateComponent
 import com.intellij.openapi.components.StoragePathMacros
-<<<<<<< HEAD
-import com.intellij.openapi.components.impl.ServiceManagerImpl
-=======
 import com.intellij.openapi.diagnostic.runAndLogException
->>>>>>> 93b17785
 import com.intellij.openapi.module.impl.ModuleManagerImpl
 import com.intellij.openapi.project.Project
 import com.intellij.openapi.util.JDOMUtil
 import com.intellij.openapi.util.io.FileUtil
-<<<<<<< HEAD
-import com.intellij.util.LineSeparator
-import com.intellij.util.SmartList
-import com.intellij.util.containers.forEachGuaranteed
-=======
 import com.intellij.serviceContainer.processAllImplementationClasses
 import com.intellij.serviceContainer.processComponentInstancesOfType
 import com.intellij.util.LineSeparator
 import com.intellij.util.SmartList
->>>>>>> 93b17785
 import com.intellij.util.io.exists
 import com.intellij.util.io.outputStream
 import com.intellij.util.isEmpty
@@ -99,10 +89,7 @@
 
   val storageNameToComponentNames = THashMap<String, MutableSet<String>>()
   val workspaceComponentNames = THashSet(listOf("GradleLocalSettings"))
-<<<<<<< HEAD
-=======
   val ignoredComponentNames = THashSet<String>()
->>>>>>> 93b17785
   storageNameToComponentNames.put("workspace.xml", workspaceComponentNames)
 
   fun processComponents(aClass: Class<*>) {
@@ -116,13 +103,10 @@
 
     when (storagePath) {
       StoragePathMacros.WORKSPACE_FILE -> workspaceComponentNames.add(stateAnnotation.name)
-<<<<<<< HEAD
-=======
       StoragePathMacros.PRODUCT_WORKSPACE_FILE -> {
         // ignore - this data should be not copied
         ignoredComponentNames.add(stateAnnotation.name)
       }
->>>>>>> 93b17785
       else -> storageNameToComponentNames.getOrPut(storagePathResolver(storagePath)) { THashSet() }.add(stateAnnotation.name)
     }
   }
@@ -145,13 +129,10 @@
     iterator.remove()
 
     val name = componentElement.getAttributeValue("name") ?: continue
-<<<<<<< HEAD
-=======
     if (ignoredComponentNames.contains(name)) {
       continue
     }
 
->>>>>>> 93b17785
     for ((storageName, componentNames) in storageNameToComponentNames) {
       if (componentNames.contains(name)) {
         storagePathToComponentStates.getOrPut(fileResolver(storageName)) { SmartList() }.add(componentElement)
